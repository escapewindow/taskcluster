--- conflicted
+++ resolved
@@ -322,41 +322,36 @@
     def test_non_string_scope(self):
         self.assertScopeMatch(["foo:bar"], [[{}]], "exception")
 
-<<<<<<< HEAD
-  def test_empty_disjunction_in_scopesets(self):
-    self.assertScopeMatch(["foo:bar"], [], False)
-
-
-class TestIsExpired(TestCase):
-
-  def test_not_expired(self):
-    isExpired = subject.isExpired("""
-      {
-        "version":1,
-        "scopes":["*"],
-        "start":1450740520182,
-        "expiry":2451000620182,
-        "seed":"90PyTwYxS96-lBPc0f_MqQGV-hHCUsTYWpXZilv6EqDg",
-        "signature":"HocA2IiCoGzjUQZbrbLSwKMXZSYWCu/hfMPCa/ovggQ="
-      }
-    """)
-    self.assertEqual(isExpired, False)
-
-  def test_expired(self):
-    # Warning we have to test with expiry: 0 as magic python spy thing
-    # mess up time.time() so it won't work.
-    isExpired = subject.isExpired("""
-      {
-        "version":1,
-        "scopes":["*"],
-        "start":1450740520182,
-        "expiry":0,
-        "seed":"90PyTwYxS96-lBPc0f_MqQGV-hHCUsTYWpXZilv6EqDg",
-        "signature":"HocA2IiCoGzjUQZbrbLSwKMXZSYWCu/hfMPCa/ovggQ="
-      }
-    """)
-    self.assertEqual(isExpired, True)
-=======
     def test_empty_disjunction_in_scopesets(self):
         self.assertScopeMatch(["foo:bar"], [], False)
->>>>>>> b37ef688
+
+
+class TestIsExpired(TestCase):
+
+    def test_not_expired(self):
+        isExpired = subject.isExpired("""
+          {
+            "version":1,
+            "scopes":["*"],
+            "start":1450740520182,
+            "expiry":2451000620182,
+            "seed":"90PyTwYxS96-lBPc0f_MqQGV-hHCUsTYWpXZilv6EqDg",
+            "signature":"HocA2IiCoGzjUQZbrbLSwKMXZSYWCu/hfMPCa/ovggQ="
+          }
+        """)
+        self.assertEqual(isExpired, False)
+
+    def test_expired(self):
+        # Warning we have to test with expiry: 0 as magic python spy thing
+        # mess up time.time() so it won't work.
+        isExpired = subject.isExpired("""
+          {
+            "version":1,
+            "scopes":["*"],
+            "start":1450740520182,
+            "expiry":0,
+            "seed":"90PyTwYxS96-lBPc0f_MqQGV-hHCUsTYWpXZilv6EqDg",
+            "signature":"HocA2IiCoGzjUQZbrbLSwKMXZSYWCu/hfMPCa/ovggQ="
+          }
+        """)
+        self.assertEqual(isExpired, True)