const taskcluster = require('taskcluster-client');
const assert = require('assert');
const helper = require('./helper');
const testing = require('taskcluster-lib-testing');

helper.secrets.mockSuite(testing.suiteName(), ['taskcluster', 'azure'], function(mock, skipping) {
  helper.withEntities(mock, skipping);
  helper.withPulse(mock, skipping);
  helper.withServer(mock, skipping);

  test('ping', async function() {
    await helper.workerManager.ping();
  });

  const workerPoolCompare = (workerPoolId, input, result, deletion = false) => {
    const {created, lastModified, scheduledForDeletion, ...definition} = result;
    assert(created);
    assert(lastModified);
    assert(scheduledForDeletion === deletion);
<<<<<<< HEAD
    assert.deepStrictEqual({workerTypeName, ...input}, definition);
=======
    assert.deepEqual({workerPoolId, ...input}, definition);
>>>>>>> 566c973f
  };

  test('create worker pool', async function() {
    const workerPoolId = 'pp/ee';
    const input = {
      providerId: 'testing1',
      description: 'bar',
      config: {},
      owner: 'example@example.com',
      emailOnError: false,
    };
    workerPoolCompare(workerPoolId, input,
      await helper.workerManager.createWorkerPool(workerPoolId, input));
    const workerPoolId2 = 'pp/ee2';
    const input2 = {
      providerId: 'testing1',
      description: 'bing',
      config: {},
      owner: 'example@example.com',
      emailOnError: false,
    };
    workerPoolCompare(workerPoolId2, input2,
      await helper.workerManager.createWorkerPool(workerPoolId2, input2));
  });

  test('update worker pool', async function() {
    const workerPoolId = 'pp/ee';
    const input = {
      providerId: 'testing1',
      description: 'bar',
      config: {},
      owner: 'example@example.com',
      emailOnError: false,
    };
    const initial = await helper.workerManager.createWorkerPool(workerPoolId, input);
    workerPoolCompare(workerPoolId, input, initial);
    const input2 = {
      providerId: 'testing2',
      description: 'bing',
      config: {},
      owner: 'example@example.com',
      emailOnError: false,
    };
    const updated = await helper.workerManager.updateWorkerPool(workerPoolId, input2);
    workerPoolCompare(workerPoolId, input2, updated);

    assert.equal(initial.lastModified, initial.created);
    assert.equal(initial.created, updated.created);
    assert(updated.lastModifed !== updated.created);
  });

  test('create worker pool (invalid providerId)', async function() {
    try {
      await helper.workerManager.createWorkerPool('pp/oo', {
        providerId: 'foo',
        description: 'e',
        config: {},
        owner: 'example@example.com',
        emailOnError: false,
      });
    } catch (err) {
      if (err.code !== 'InputError') {
        throw err;
      }
      return;
    }
    throw new Error('Allowed to specify an invalid providerId');
  });

  test('update worker pool (invalid providerId)', async function() {
    await helper.workerManager.createWorkerPool('pp/oo', {
      providerId: 'testing1',
      description: 'e',
      config: {},
      owner: 'example@example.com',
      emailOnError: false,
    });
    try {
      await helper.workerManager.updateWorkerPool('pp/oo', {
        providerId: 'foo',
        description: 'e',
        config: {},
        owner: 'example@example.com',
        emailOnError: false,
      });
    } catch (err) {
      if (err.code !== 'InputError') {
        throw err;
      }
      return;
    }
    throw new Error('Allowed to specify an invalid providerId');
  });

  test('create worker pool (already exists)', async function() {
    await helper.workerManager.createWorkerPool('pp/oo', {
      providerId: 'testing1',
      description: 'e',
      config: {},
      owner: 'example@example.com',
      emailOnError: false,
    });
    try {
      await helper.workerManager.createWorkerPool('pp/oo', {
        providerId: 'testing2',
        description: 'e',
        config: {},
        owner: 'example@example.com',
        emailOnError: false,
      });
    } catch (err) {
      if (err.code !== 'RequestConflict') {
        throw err;
      }
      return;
    }
    throw new Error('creation of an already existing worker pool succeeded');
  });

  test('update worker pool (does not exist)', async function() {
    try {
      await helper.workerManager.updateWorkerPool('pp/oo', {
        providerId: 'testing1',
        description: 'e',
        config: {},
        owner: 'example@example.com',
        emailOnError: false,
      });
    } catch (err) {
      if (err.code !== 'ResourceNotFound') {
        throw err;
      }
      return;
    }
    throw new Error('update of non-existent worker pool succeeded');
  });

  test('get worker pool', async function() {
    const workerPoolId = 'pp/ee';
    const input = {
      providerId: 'testing1',
      description: 'bar',
      config: {},
      owner: 'example@example.com',
      emailOnError: false,
    };
    await helper.workerManager.createWorkerPool(workerPoolId, input);
    workerPoolCompare(workerPoolId, input, await helper.workerManager.workerPool(workerPoolId));
  });

  test('get worker pool (does not exist)', async function() {
    try {
      await helper.workerManager.workerPool('pp/oo');
    } catch (err) {
      if (err.code !== 'ResourceNotFound') {
        throw err;
      }
      return;
    }
    throw new Error('get of non-existent worker pool succeeded');
  });

  test('delete worker pool', async function() {
    const workerPoolId = 'pp/ee';
    const input = {
      providerId: 'testing1',
      description: 'bar',
      config: {},
      owner: 'example@example.com',
      emailOnError: false,
    };
    workerPoolCompare(workerPoolId, input,
      await helper.workerManager.createWorkerPool(workerPoolId, input));
    await helper.workerManager.deleteWorkerPool(workerPoolId);
    workerPoolCompare(workerPoolId, input,
      await helper.workerManager.workerPool(workerPoolId), true);
  });

  test('delete worker pool (does not exist)', async function() {
    try {
      await helper.workerManager.deleteWorkerPool('pp/whatever');
    } catch (err) {
      if (err.code !== 'ResourceNotFound') {
        throw err;
      }
      return;
    }
    throw new Error('delete of non-existent worker pool succeeded');
  });

  test('get workertypes', async function() {
    const workerTypeName = 'pp/ee';
    const input = {
      providerId: 'testing1',
      description: 'bar',
      config: {},
      owner: 'example@example.com',
      emailOnError: false,
    };
    await helper.workerManager.createWorkerType(workerTypeName, input);
    let data = await helper.workerManager.listWorkerTypes();

    data.workerTypes.forEach( wt => {
      workerTypeCompare(workerTypeName, input, wt);
    });
  });

  test('get workertypes - no workertypes in db', async function() {
    let data = await helper.workerManager.listWorkerTypes();

    assert.deepStrictEqual(data.workerTypes, [], 'Should return an empty array of workertypes');
  });

  const googleInput = {
    providerId: 'google',
    description: 'bar',
    config: {
      minCapacity: 1,
      maxCapacity: 1,
      capacityPerInstance: 1,
      machineType: 'n1-standard-2',
      regions: ['us-east1'],
      userData: {},
      scheduling: {},
      networkInterfaces: [],
      disks: [],
    },
    owner: 'example@example.com',
    emailOnError: false,
  };

  test('create (google) worker pool', async function() {
    const workerPoolId = 'pp/ee';
    workerPoolCompare(workerPoolId, googleInput,
      await helper.workerManager.createWorkerPool(workerPoolId, googleInput));
  });

  test('credentials google', async function() {
    const workerPoolId = 'pp/ee';
    await helper.Worker.create({
      workerPoolId,
      workerGroup: 'google',
      workerId: 'abc123',
      providerId: 'google',
      created: new Date(),
      expires: taskcluster.fromNow('1 hour'),
      state: helper.Worker.states.REQUESTED,
      providerData: {},
    });
    workerPoolCompare(workerPoolId, googleInput,
      await helper.workerManager.createWorkerPool(workerPoolId, googleInput));
    await helper.workerManager.credentialsGoogle(workerPoolId, {token: 'abc'});
  });

  test('credentials google (but wrong worker)', async function() {
    const workerPoolId = 'pp/ee';
    await helper.Worker.create({
      workerPoolId,
      workerGroup: 'google',
      workerId: 'gcp',
      providerId: 'google',
      created: new Date(),
      expires: taskcluster.fromNow('1 hour'),
      state: helper.Worker.states.REQUESTED,
      providerData: {},
    });
    workerPoolCompare(workerPoolId, googleInput,
      await helper.workerManager.createWorkerPool(workerPoolId, googleInput));
    try {
      await helper.workerManager.credentialsGoogle(workerPoolId, {token: 'abc'});
    } catch (err) {
      if (err.code !== 'InputError') {
        throw err;
      }
      return;
    }
    throw new Error('allowed fetch of credentials from wrong worker!');
  });

  test('credentials google (but wrong worker pool)', async function() {
    const workerPoolId = 'pp/ee';
    await helper.Worker.create({
      workerPoolId: 'wrong',
      workerGroup: 'google',
      workerId: 'abc123', // TODO: Don't just copy-paste this from fake-google
      providerId: 'google',
      created: new Date(),
      expires: taskcluster.fromNow('1 hour'),
      state: helper.Worker.states.REQUESTED,
      providerData: {},
    });
    workerPoolCompare(workerPoolId, googleInput,
      await helper.workerManager.createWorkerPool(workerPoolId, googleInput));
    try {
      await helper.workerManager.credentialsGoogle(workerPoolId, {token: 'abc'});
    } catch (err) {
      if (err.code !== 'InputError') {
        throw err;
      }
      return;
    }
    throw new Error('allowed fetch of credentials from wrong worker pool!');
  });

  test('credentials google (second fetch fails)', async function() {
    const workerPoolId = 'pp/ee';
    await helper.Worker.create({
      workerPoolId,
      workerGroup: 'google',
      workerId: 'abc123', // TODO: Don't just copy-paste this from fake-google
      providerId: 'google',
      created: new Date(),
      expires: taskcluster.fromNow('1 hour'),
      state: helper.Worker.states.REQUESTED,
      providerData: {},
    });
    workerPoolCompare(workerPoolId, googleInput,
      await helper.workerManager.createWorkerPool(workerPoolId, googleInput));

    await helper.workerManager.credentialsGoogle(workerPoolId, {token: 'abc'});
    try {
      await helper.workerManager.credentialsGoogle(workerPoolId, {token: 'abc'});
    } catch (err) {
      if (err.code !== 'InputError') {
        throw err;
      }
      return;
    }
    throw new Error('allowed second fetch of creds');
  });
});<|MERGE_RESOLUTION|>--- conflicted
+++ resolved
@@ -17,11 +17,7 @@
     assert(created);
     assert(lastModified);
     assert(scheduledForDeletion === deletion);
-<<<<<<< HEAD
-    assert.deepStrictEqual({workerTypeName, ...input}, definition);
-=======
-    assert.deepEqual({workerPoolId, ...input}, definition);
->>>>>>> 566c973f
+    assert.deepStrictEqual({workerPoolId, ...input}, definition);
   };
 
   test('create worker pool', async function() {
@@ -212,27 +208,27 @@
     throw new Error('delete of non-existent worker pool succeeded');
   });
 
-  test('get workertypes', async function() {
-    const workerTypeName = 'pp/ee';
-    const input = {
-      providerId: 'testing1',
-      description: 'bar',
-      config: {},
-      owner: 'example@example.com',
-      emailOnError: false,
-    };
-    await helper.workerManager.createWorkerType(workerTypeName, input);
-    let data = await helper.workerManager.listWorkerTypes();
-
-    data.workerTypes.forEach( wt => {
-      workerTypeCompare(workerTypeName, input, wt);
-    });
-  });
-
-  test('get workertypes - no workertypes in db', async function() {
-    let data = await helper.workerManager.listWorkerTypes();
-
-    assert.deepStrictEqual(data.workerTypes, [], 'Should return an empty array of workertypes');
+  test('get worker pools', async function() {
+    const workerPoolId = 'pp/ee';
+    const input = {
+      providerId: 'testing1',
+      description: 'bar',
+      config: {},
+      owner: 'example@example.com',
+      emailOnError: false,
+    };
+    await helper.workerManager.createWorkerPool(workerPoolId, input);
+    let data = await helper.workerManager.listWorkerPools();
+
+    data.workerPools.forEach( wt => {
+      workerPoolCompare(workerPoolId, input, wt);
+    });
+  });
+
+  test('get worker pools - no worker pools in db', async function() {
+    let data = await helper.workerManager.listWorkerPools();
+
+    assert.deepStrictEqual(data.workerPools, [], 'Should return an empty array of worker pools');
   });
 
   const googleInput = {
