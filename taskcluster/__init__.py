--- conflicted
+++ resolved
@@ -2,16 +2,9 @@
 
 import client
 reload(client)
-<<<<<<< HEAD
-from client import *  # NOQA
-
-import utils
-reload(utils)
-=======
 
 import utils
 reload(utils)
 
 from client import *  # NOQA
->>>>>>> b19dfb3a
 from utils import *  # NOQA