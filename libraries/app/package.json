{
  "name": "taskcluster-lib-app",
  "private": true,
  "version": "10.2.0",
  "author": "Jonas Finnemann Jensen <jopsen@gmail.com>",
  "description": "taskcluster-lib-app",
  "license": "MPL-2.0",
  "scripts": {
    "lint": "eslint src/*.js test/*.js",
    "test": "mocha test/*_test.js"
  },
<<<<<<< HEAD
  "main": "./src/app.js"
=======
  "files": [
    "src"
  ],
  "dependencies": {
    "content-security-policy": "^0.3.0",
    "debug": "^4.0.0",
    "express": "4.16.4",
    "express-sslify": "1.2.0",
    "hsts": "^2.1.0",
    "lodash": "4.17.11",
    "morgan-debug": "^2.0.0",
    "morgan": "^1.0.0",
    "promise": "^8.0.1",
    "uuid": "^3.3.2"
  },
  "main": "./src/index.js"
>>>>>>> 8e9e0e26
}<|MERGE_RESOLUTION|>--- conflicted
+++ resolved
@@ -9,24 +9,5 @@
     "lint": "eslint src/*.js test/*.js",
     "test": "mocha test/*_test.js"
   },
-<<<<<<< HEAD
-  "main": "./src/app.js"
-=======
-  "files": [
-    "src"
-  ],
-  "dependencies": {
-    "content-security-policy": "^0.3.0",
-    "debug": "^4.0.0",
-    "express": "4.16.4",
-    "express-sslify": "1.2.0",
-    "hsts": "^2.1.0",
-    "lodash": "4.17.11",
-    "morgan-debug": "^2.0.0",
-    "morgan": "^1.0.0",
-    "promise": "^8.0.1",
-    "uuid": "^3.3.2"
-  },
   "main": "./src/index.js"
->>>>>>> 8e9e0e26
 }